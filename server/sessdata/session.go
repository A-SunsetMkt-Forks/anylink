package sessdata

import (
	"fmt"
	"math/rand"
	"net"
	"strconv"
	"strings"
	"sync"
	"sync/atomic"
	"time"

	"github.com/bjdgyc/anylink/base"
	"github.com/bjdgyc/anylink/dbdata"
	mapset "github.com/deckarep/golang-set"
	atomic2 "go.uber.org/atomic"
)

var (
	// session_token -> SessUser
	sessions = make(map[string]*Session)
	// dtlsId -> session_token
	dtlsIds = make(map[string]string)
	sessMux sync.RWMutex
)

// 连接sess
type ConnSession struct {
	Sess                *Session
	MasterSecret        string // dtls协议的 master_secret
	IpAddr              net.IP // 分配的ip地址
	LocalIp             net.IP
	MacHw               net.HardwareAddr // 客户端mac地址,从Session取出
	Username            string
	RemoteAddr          string
	Mtu                 int
	IfName              string
	Client              string // 客户端  mobile pc
	UserAgent           string // 客户端信息
	UserDisconnect      bool   // 用户/客户端主动登出
	UserKickout         bool   // 被踢下线
	CstpDpd             int
	Group               *dbdata.Group
	Limit               *LimitRater
	BandwidthUp         atomic2.Uint32 // 使用上行带宽 Byte
	BandwidthDown       atomic2.Uint32 // 使用下行带宽 Byte
	BandwidthUpPeriod   atomic2.Uint32 // 前一周期的总量
	BandwidthDownPeriod atomic2.Uint32
	BandwidthUpAll      atomic2.Uint64 // 使用上行带宽总量
	BandwidthDownAll    atomic2.Uint64 // 使用下行带宽总量
	closeOnce           sync.Once
	CloseChan           chan struct{}
	PayloadIn           chan *Payload
	PayloadOutCstp      chan *Payload // Cstp的数据
	PayloadOutDtls      chan *Payload // Dtls的数据
	// dSess *DtlsSession
	dSess *atomic.Value
}

type DtlsSession struct {
	isActive  int32
	CloseChan chan struct{}
	closeOnce sync.Once
	IpAddr    net.IP
}

type Session struct {
	mux            sync.RWMutex
	Sid            string // auth返回的 session-id
	Token          string // session信息的唯一token
	DtlsSid        string // dtls协议的 session_id
	MacAddr        string // 客户端mac地址
	UniqueIdGlobal string // 客户端唯一标示
	MacHw          net.HardwareAddr
	Username       string // 用户名
	Group          string
	AuthStep       string
	AuthPass       string

	LastLogin time.Time
	IsActive  bool

	// 开启link需要设置的参数
	CSess *ConnSession
}

func init() {
	rand.Seed(time.Now().UnixNano())
}

func checkSession() {
	// 检测过期的session
	go func() {
		if base.Cfg.SessionTimeout == 0 {
			return
		}
		timeout := time.Duration(base.Cfg.SessionTimeout) * time.Second
		tick := time.NewTicker(time.Second * 60)
		for range tick.C {
			outToken := []string{}
			sessMux.RLock()
			t := time.Now()
			for k, v := range sessions {
				v.mux.RLock()
				if !v.IsActive {
					if t.Sub(v.LastLogin) > timeout {
						outToken = append(outToken, k)
					}
				}
				v.mux.RUnlock()
			}
			sessMux.RUnlock()

			// 删除过期session
			for _, v := range outToken {
				CloseSess(v)
			}
		}
	}()
}

// 状态为过期的用户踢下线
func CloseUserLimittimeSession() {
	s := mapset.NewSetFromSlice(dbdata.CheckUserlimittime())
	limitTimeToken := []string{}
	sessMux.RLock()
	for _, v := range sessions {
		v.mux.RLock()
		if v.IsActive && s.Contains(v.Username) {
			limitTimeToken = append(limitTimeToken, v.Token)
		}
		v.mux.RUnlock()
	}
	sessMux.RUnlock()
	for _, v := range limitTimeToken {
		CloseSess(v)
	}
}

func GenToken() string {
	// 生成32位的 token
	bToken := make([]byte, 32)
	rand.Read(bToken)
	return fmt.Sprintf("%x", bToken)
}

func NewSession(token string) *Session {
	if token == "" {
		btoken := make([]byte, 32)
		rand.Read(btoken)
		token = fmt.Sprintf("%x", btoken)
	}

	// 生成 dtlsn session_id
	dtlsid := make([]byte, 32)
	rand.Read(dtlsid)

	sess := &Session{
		Sid:       fmt.Sprintf("%d", time.Now().Unix()),
		Token:     token,
		DtlsSid:   fmt.Sprintf("%x", dtlsid),
		LastLogin: time.Now(),
	}

	sessMux.Lock()
	sessions[token] = sess
	dtlsIds[sess.DtlsSid] = token
	sessMux.Unlock()
	return sess
}

func (s *Session) NewConn() *ConnSession {
	s.mux.RLock()
	active := s.IsActive
	macAddr := s.MacAddr
	macHw := s.MacHw
	username := s.Username
	s.mux.RUnlock()
	if active {
		s.CSess.Close()
	}

	limit := LimitClient(username, false)
	if !limit {
		return nil
	}
	ip := AcquireIp(username, macAddr)
	if ip == nil {
		LimitClient(username, true)
		return nil
	}

	// 查询group信息
	group := &dbdata.Group{}
	err := dbdata.One("Name", s.Group, group)
	if err != nil {
		base.Error(err)
		return nil
	}

	cSess := &ConnSession{
		Sess:           s,
		MacHw:          macHw,
		Username:       username,
		IpAddr:         ip,
		closeOnce:      sync.Once{},
		CloseChan:      make(chan struct{}),
		PayloadIn:      make(chan *Payload, 64),
		PayloadOutCstp: make(chan *Payload, 64),
		PayloadOutDtls: make(chan *Payload, 64),
		dSess:          &atomic.Value{},
	}

	dSess := &DtlsSession{
		isActive: -1,
	}
	cSess.dSess.Store(dSess)

	cSess.Group = group
	if group.Bandwidth > 0 {
		// 限流设置
		cSess.Limit = NewLimitRater(group.Bandwidth, group.Bandwidth)
	}

	go cSess.ratePeriod()

	s.mux.Lock()
	s.MacAddr = macAddr
	s.IsActive = true
	s.CSess = cSess
	s.mux.Unlock()
	return cSess
}

func (cs *ConnSession) Close() {
	cs.closeOnce.Do(func() {
		base.Info("closeOnce:", cs.IpAddr)
		cs.Sess.mux.Lock()
		defer cs.Sess.mux.Unlock()

		close(cs.CloseChan)
		cs.Sess.IsActive = false
		cs.Sess.LastLogin = time.Now()
		cs.Sess.CSess = nil

		dSess := cs.GetDtlsSession()
		if dSess != nil {
			dSess.Close()
		}

		ReleaseIp(cs.IpAddr, cs.Sess.MacAddr)
		LimitClient(cs.Username, true)
		AddUserActLog(cs)
	})
}

// 创建dtls链接
func (cs *ConnSession) NewDtlsConn() *DtlsSession {
	ds := cs.dSess.Load().(*DtlsSession)
	isActive := atomic.LoadInt32(&ds.isActive)
	if isActive > 0 {
		// 判断原有连接存在，不进行创建
		return nil
	}

	dSess := &DtlsSession{
		isActive:  1,
		CloseChan: make(chan struct{}),
		closeOnce: sync.Once{},
		IpAddr:    cs.IpAddr,
	}
	cs.dSess.Store(dSess)
	return dSess
}

// 关闭dtls链接
func (ds *DtlsSession) Close() {
	ds.closeOnce.Do(func() {
		base.Info("closeOnce dtls:", ds.IpAddr)

		atomic.StoreInt32(&ds.isActive, -1)
		close(ds.CloseChan)
	})
}

func (cs *ConnSession) GetDtlsSession() *DtlsSession {
	ds := cs.dSess.Load().(*DtlsSession)
	isActive := atomic.LoadInt32(&ds.isActive)
	if isActive > 0 {
		return ds
	}
	return nil
}

const BandwidthPeriodSec = 10 // 流量速率统计周期(秒)

func (cs *ConnSession) ratePeriod() {
	tick := time.NewTicker(time.Second * BandwidthPeriodSec)
	defer tick.Stop()

	for range tick.C {
		select {
		case <-cs.CloseChan:
			return
		default:
		}

		// 实时流量清零
		rtUp := cs.BandwidthUp.Swap(0)
		rtDown := cs.BandwidthDown.Swap(0)
		// 设置上一周期每秒的流量
		cs.BandwidthUpPeriod.Swap(rtUp / BandwidthPeriodSec)
		cs.BandwidthDownPeriod.Swap(rtDown / BandwidthPeriodSec)
		// 累加所有流量
		cs.BandwidthUpAll.Add(uint64(rtUp))
		cs.BandwidthDownAll.Add(uint64(rtDown))
	}
}

var MaxMtu = 1460

func (cs *ConnSession) SetMtu(mtu string) {
	if base.Cfg.Mtu > 0 {
		MaxMtu = base.Cfg.Mtu
	}
	cs.Mtu = MaxMtu

	mi, err := strconv.Atoi(mtu)
	if err != nil || mi < 100 {
		return
	}

	if mi < MaxMtu {
		cs.Mtu = mi
	}
}

func (cs *ConnSession) SetIfName(name string) {
	cs.Sess.mux.Lock()
	defer cs.Sess.mux.Unlock()
	cs.IfName = name
}

func (cs *ConnSession) RateLimit(byt int, isUp bool) error {
	if isUp {
		cs.BandwidthUp.Add(uint32(byt))
		return nil
	}
	// 只对下行速率限制
	cs.BandwidthDown.Add(uint32(byt))
	if cs.Limit == nil {
		return nil
	}
	return cs.Limit.Wait(byt)
}

func SToken2Sess(stoken string) *Session {
	stoken = strings.TrimSpace(stoken)
	sarr := strings.Split(stoken, "@")
	token := sarr[1]

	return Token2Sess(token)
}

func Token2Sess(token string) *Session {
	sessMux.RLock()
	defer sessMux.RUnlock()
	return sessions[token]
}

func Dtls2Sess(did string) *Session {
	sessMux.RLock()
	defer sessMux.RUnlock()
	token := dtlsIds[did]
	return sessions[token]
}

func Dtls2CSess(did string) *ConnSession {
	sessMux.RLock()
	defer sessMux.RUnlock()
	token := dtlsIds[did]
	sess := sessions[token]
	if sess == nil {
		return nil
	}

	sess.mux.RLock()
	defer sess.mux.RUnlock()
	return sess.CSess
}

func Dtls2MasterSecret(did string) string {
	sessMux.RLock()
	token := dtlsIds[did]
	sess := sessions[token]
	sessMux.RUnlock()

	if sess == nil {
		return ""
	}

	sess.mux.RLock()
	defer sess.mux.RUnlock()
	if sess.CSess == nil {
		return ""
	}
	return sess.CSess.MasterSecret
}

func DelSess(token string) {
	// sessions.Delete(token)
}

func CloseSess(token string) {
	sessMux.Lock()
	defer sessMux.Unlock()
	sess, ok := sessions[token]
	if !ok {
		return
	}

	delete(sessions, token)
<<<<<<< HEAD
	sess.CSess.UserKickout = true
=======
	delete(dtlsIds, sess.DtlsSid)
>>>>>>> 87dcc63b
	sess.CSess.Close()
}

func CloseCSess(token string) {
	sessMux.RLock()
	defer sessMux.RUnlock()
	sess, ok := sessions[token]
	if !ok {
		return
	}

	sess.CSess.Close()
}

func DelSessByStoken(stoken string) {
	stoken = strings.TrimSpace(stoken)
	sarr := strings.Split(stoken, "@")
	token := sarr[1]
<<<<<<< HEAD
	sessMux.Lock()
	delete(sessions, token)
	sessMux.Unlock()
}

func AddUserActLog(cs *ConnSession) {
	ua := dbdata.UserActLog{
		Username:   cs.Sess.Username,
		GroupName:  cs.Sess.Group,
		IpAddr:     cs.IpAddr.String(),
		RemoteAddr: cs.RemoteAddr,
		Status:     dbdata.UserLogout,
	}
	infoId := uint8(0)
	switch {
	case cs.UserDisconnect:
		infoId = 1
	case cs.UserKickout:
		infoId = 2
	}
	ua.Info = dbdata.UserActLogIns.GetInfoOpsById(infoId)
	dbdata.UserActLogIns.Add(ua, cs.UserAgent)
=======
	CloseSess(token)
>>>>>>> 87dcc63b
}<|MERGE_RESOLUTION|>--- conflicted
+++ resolved
@@ -420,11 +420,8 @@
 	}
 
 	delete(sessions, token)
-<<<<<<< HEAD
-	sess.CSess.UserKickout = true
-=======
 	delete(dtlsIds, sess.DtlsSid)
->>>>>>> 87dcc63b
+  sess.CSess.UserKickout = true
 	sess.CSess.Close()
 }
 
@@ -443,10 +440,7 @@
 	stoken = strings.TrimSpace(stoken)
 	sarr := strings.Split(stoken, "@")
 	token := sarr[1]
-<<<<<<< HEAD
-	sessMux.Lock()
-	delete(sessions, token)
-	sessMux.Unlock()
+	CloseSess(token)
 }
 
 func AddUserActLog(cs *ConnSession) {
@@ -466,7 +460,4 @@
 	}
 	ua.Info = dbdata.UserActLogIns.GetInfoOpsById(infoId)
 	dbdata.UserActLogIns.Add(ua, cs.UserAgent)
-=======
-	CloseSess(token)
->>>>>>> 87dcc63b
 }