--- conflicted
+++ resolved
@@ -37,8 +37,7 @@
 	IfName              string
 	Client              string // 客户端  mobile pc
 	UserAgent           string // 客户端信息
-	UserDisconnect      bool   // 用户/客户端主动登出
-	UserKickout         bool   // 被踢下线
+	UserLogoutCode      uint8  // 用户/客户端主动登出
 	CstpDpd             int
 	Group               *dbdata.Group
 	Limit               *LimitRater
@@ -76,6 +75,8 @@
 	Group          string
 	AuthStep       string
 	AuthPass       string
+	RemoteAddr     string
+	UserAgent      string
 
 	LastLogin time.Time
 	IsActive  bool
@@ -113,7 +114,7 @@
 
 			// 删除过期session
 			for _, v := range outToken {
-				CloseSess(v)
+				CloseSess(v, dbdata.UserLogoutTimeout)
 			}
 		}
 	}()
@@ -133,7 +134,7 @@
 	}
 	sessMux.RUnlock()
 	for _, v := range limitTimeToken {
-		CloseSess(v)
+		CloseSess(v, dbdata.UserLogoutExpire)
 	}
 }
 
@@ -411,7 +412,7 @@
 	// sessions.Delete(token)
 }
 
-func CloseSess(token string) {
+func CloseSess(token string, code ...uint8) {
 	sessMux.Lock()
 	defer sessMux.Unlock()
 	sess, ok := sessions[token]
@@ -421,15 +422,15 @@
 
 	delete(sessions, token)
 	delete(dtlsIds, sess.DtlsSid)
-<<<<<<< HEAD
-  sess.CSess.UserKickout = true
-	sess.CSess.Close()
-=======
 
 	if sess.CSess != nil {
+		if len(code) > 0 {
+			sess.CSess.UserLogoutCode = code[0]
+		}
 		sess.CSess.Close()
-	}
->>>>>>> 50c30657
+		return
+	}
+	AddUserActLogBySess(sess)
 }
 
 func CloseCSess(token string) {
@@ -449,7 +450,7 @@
 	stoken = strings.TrimSpace(stoken)
 	sarr := strings.Split(stoken, "@")
 	token := sarr[1]
-	CloseSess(token)
+	CloseSess(token, dbdata.UserLogoutBanner)
 }
 
 func AddUserActLog(cs *ConnSession) {
@@ -460,13 +461,18 @@
 		RemoteAddr: cs.RemoteAddr,
 		Status:     dbdata.UserLogout,
 	}
-	infoId := uint8(0)
-	switch {
-	case cs.UserDisconnect:
-		infoId = 1
-	case cs.UserKickout:
-		infoId = 2
-	}
-	ua.Info = dbdata.UserActLogIns.GetInfoOpsById(infoId)
+	ua.Info = dbdata.UserActLogIns.GetInfoOpsById(cs.UserLogoutCode)
 	dbdata.UserActLogIns.Add(ua, cs.UserAgent)
+}
+
+func AddUserActLogBySess(sess *Session) {
+	ua := dbdata.UserActLog{
+		Username:   sess.Username,
+		GroupName:  sess.Group,
+		IpAddr:     "",
+		RemoteAddr: sess.RemoteAddr,
+		Status:     dbdata.UserLogout,
+	}
+	ua.Info = dbdata.UserActLogIns.GetInfoOpsById(1)
+	dbdata.UserActLogIns.Add(ua, sess.UserAgent)
 }